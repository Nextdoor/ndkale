--- conflicted
+++ resolved
@@ -298,16 +298,8 @@
         log.info('Total processed tasks: %d / %d' % (
             total_processed_tasks, self.total_num_tasks))
         for queue_name in six.iterkeys(finished_count_breakdown):
-<<<<<<< HEAD
             log.info('Queue %s: %d tasks finished.' % (
                 queue_name, finished_count_breakdown[queue_name]))
-=======
-            try:
-                log.info('Queue %s: %d tasks finished.' % (
-                    queue_name, finished_count_breakdown[queue_name]))
-            except Exception:
-                continue
->>>>>>> 433d8aa4
 
 
 class Benchmark(object):
@@ -375,11 +367,7 @@
                     running_time = row[1].strip()
                     if queue_name and running_time:
                         tasks.append((queue_name, running_time))
-<<<<<<< HEAD
                 except IndexError:
-=======
-                except Exception:
->>>>>>> 433d8aa4
                     continue
         return tasks
 
